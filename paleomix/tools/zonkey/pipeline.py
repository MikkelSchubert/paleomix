--- conflicted
+++ resolved
@@ -27,27 +27,8 @@
 
 import paleomix
 import paleomix.common.fileutils as fileutils
-<<<<<<< HEAD
-
-from paleomix.common.console import \
-    print_err, \
-    print_info, \
-    print_warn
-
-from paleomix.common.formats.fasta import FASTA
-
-from paleomix.pipeline import \
-    Pypeline
-
-from paleomix.nodes.samtools import \
-    BAMIndexNode
-
-from paleomix.nodes.raxml import \
-    RAxMLRapidBSNode
-
-=======
 import paleomix.logger
->>>>>>> 2c1f6056
+
 import paleomix.tools.bam_pipeline.mkfile as bam_mkfile
 import paleomix.tools.zonkey.config as zonkey_config
 import paleomix.tools.zonkey.parts.common as common_nodes
@@ -57,6 +38,7 @@
 import paleomix.tools.zonkey.parts.summary as summary
 import paleomix.yaml
 
+from paleomix.common.formats.fasta import FASTA
 from paleomix.nodes.raxml import RAxMLRapidBSNode
 from paleomix.nodes.samtools import BAMIndexNode
 from paleomix.pipeline import Pypeline
@@ -123,21 +105,13 @@
             for replicate in range(config.admixture_replicates):
                 output_root = os.path.join(admix_root, "%02i" % (replicate,))
 
-<<<<<<< HEAD
-                node = nuclear.AdmixtureNode(input_file=input_file,
-                                             output_root=output_root,
-                                             k_groups=k_groups,
-                                             groups=data.groups[k_groups],
-                                             dependencies=(bed_node,))
-=======
                 node = nuclear.AdmixtureNode(
                     input_file=input_file,
                     output_root=output_root,
                     k_groups=k_groups,
-                    samples=data.samples,
+                    groups=data.groups[k_groups],
                     dependencies=(bed_node,),
                 )
->>>>>>> 2c1f6056
 
                 replicates.append(node)
 
@@ -255,28 +229,18 @@
     return nodes
 
 
-<<<<<<< HEAD
 def build_coverage_nodes(contigs, mapping, root, nuc_bam, dependencies=()):
-    output_prefix = os.path.join(root, 'figures', 'coverage', 'coverage')
-
-    return nuclear.PlotCoverageNode(contigs=contigs,
-                                    mapping=mapping,
-                                    input_file=nuc_bam,
-                                    output_prefix=output_prefix,
-                                    dependencies=dependencies),
-=======
-def build_coverage_nodes(data, root, nuc_bam, dependencies=()):
     output_prefix = os.path.join(root, "figures", "coverage", "coverage")
 
     return (
         nuclear.PlotCoverageNode(
-            contigs=data.contigs,
+            contigs=contigs,
+            mapping=mapping,
             input_file=nuc_bam,
             output_prefix=output_prefix,
             dependencies=dependencies,
         ),
     )
->>>>>>> 2c1f6056
 
 
 def build_mito_nodes(config, root, bamfile, dependencies=()):
@@ -338,21 +302,17 @@
         nodes.extend(build_admixture_nodes(config, config.database, root, plink))
 
         if not config.admixture_only:
-<<<<<<< HEAD
-            nodes.extend(build_coverage_nodes(contigs=config.database.contigs,
-                                              mapping=nuc_bam_info.nuclear_contigs,
-                                              root=root,
-                                              nuc_bam=nuc_bam,
-                                              dependencies=(index,)))
-            nodes.extend(build_pca_nodes(config, config.database,
-                                         root, plink))
-            nodes.extend(build_treemix_nodes(config, config.database,
-                                             root, plink))
-=======
-            nodes.extend(build_coverage_nodes(config.database, root, nuc_bam, (index,)))
+            nodes.extend(
+                build_coverage_nodes(
+                    contigs=config.database.contigs,
+                    mapping=nuc_bam_info.nuclear_contigs,
+                    root=root,
+                    nuc_bam=nuc_bam,
+                    dependencies=(index,),
+                )
+            )
             nodes.extend(build_pca_nodes(config, config.database, root, plink))
             nodes.extend(build_treemix_nodes(config, config.database, root, plink))
->>>>>>> 2c1f6056
 
     if mito_bam is not None and not config.admixture_only:
         index = cache.get(mito_bam)
@@ -443,22 +403,6 @@
 
             info = config.database.samples.get(record.name)
             if info is not None:
-<<<<<<< HEAD
-                mkfile.write("    # Species: %s\n"
-                             % (info.get('Species', 'NA'),))
-                mkfile.write("    # Sex: %s\n"
-                             % (info.get('Sex', 'NA'),))
-                mkfile.write("    # Publication: %s\n"
-                             % (info.get('Publication', 'NA'),))
-                mkfile.write("    # Sample ID: %s\n"
-                             % (info.get('SampleID', 'NA'),))
-
-            mkfile.write('\n')
-
-            fasta_fpath = os.path.join(genomes_root,
-                                       "%s.fasta" % (record.name,))
-=======
-                mkfile.write("    # Group: %s\n" % (info.get("Group(3)", "NA"),))
                 mkfile.write("    # Species: %s\n" % (info.get("Species", "NA"),))
                 mkfile.write("    # Sex: %s\n" % (info.get("Sex", "NA"),))
                 mkfile.write(
@@ -469,13 +413,13 @@
             mkfile.write("\n")
 
             fasta_fpath = os.path.join(genomes_root, "%s.fasta" % (record.name,))
->>>>>>> 2c1f6056
 
             with open(fasta_fpath, "w") as fasta_handle:
                 record = FASTA(
                     name=record.name,
                     meta=None,
-                    sequence=record.sequence.replace('-', ''))
+                    sequence=record.sequence.replace("-", ""),
+                )
 
                 fasta_handle.write(str(record))
                 fasta_handle.write("\n")
