--- conflicted
+++ resolved
@@ -40,7 +40,6 @@
 
 from paleomix.tools.zonkey.common import (
     RSCRIPT_VERSION,
-    contig_name_to_plink_name,
     read_summary,
 )
 
@@ -142,23 +141,9 @@
 
 
 class AdmixtureNode(CommandNode):
-<<<<<<< HEAD
     def __init__(self, input_file, k_groups, output_root, groups, dependencies=()):
         self._groups = groups
         self._input_file = input_file
-=======
-    def __init__(
-        self, input_file, k_groups, output_root, samples=None, dependencies=()
-    ):
-        self._samples = samples
-        self._input_file = input_file
-        self._k_groups = k_groups
-
-        group_key = "Group(%i)" % (self._k_groups,)
-        self._supervised = samples and any(
-            (row[group_key] != "-") for row in samples.values()
-        )
->>>>>>> 2c1f6056
 
         prefix = os.path.splitext(os.path.basename(input_file))[0]
         output_prefix = os.path.join(output_root, "%s.%i" % (prefix, k_groups))
@@ -361,30 +346,14 @@
         if parameters:
             plink_cmd.extend(parameters.split())
 
-<<<<<<< HEAD
-        plink = AtomicCmd(plink_cmd,
-                          IN_BED=input_prefix + ".bed",
-                          IN_BIM=input_prefix + ".bim",
-                          IN_FAM=input_prefix + ".fam",
-                          TEMP_OUT_CLUST="samples.clust",
-                          TEMP_OUT_IMISS=basename + ".imiss",
-                          TEMP_OUT_LMISS=basename + ".lmiss",
-                          OUT_NOSEX=output_prefix + ".frq.strat.nosex",
-                          OUT_LOG=output_prefix + ".frq.strat.log",
-                          TEMP_OUT_PREFIX=basename,
-                          CHECK_VERSION=PLINK_VERSION,
-                          set_cwd=True)
-
-        gzip = AtomicCmd(["gzip", "%(TEMP_IN_FREQ)s"],
-                         TEMP_IN_FREQ=basename + ".frq.strat",
-                         OUT_FREQ=output_prefix + ".frq.strat.gz")
-=======
         plink = AtomicCmd(
             plink_cmd,
             IN_BED=input_prefix + ".bed",
             IN_BIM=input_prefix + ".bim",
             IN_FAM=input_prefix + ".fam",
             TEMP_OUT_CLUST="samples.clust",
+            TEMP_OUT_IMISS=basename + ".imiss",
+            TEMP_OUT_LMISS=basename + ".lmiss",
             OUT_NOSEX=output_prefix + ".frq.strat.nosex",
             OUT_LOG=output_prefix + ".frq.strat.log",
             TEMP_OUT_PREFIX=basename,
@@ -397,7 +366,6 @@
             TEMP_IN_FREQ=basename + ".frq.strat",
             OUT_FREQ=output_prefix + ".frq.strat.gz",
         )
->>>>>>> 2c1f6056
 
         self._tfam = tfam
         self._basename = basename
@@ -758,30 +726,12 @@
                 if not line:
                     continue
 
-<<<<<<< HEAD
-                name, size, hits, _ = line.split('\t')
+                name, size, hits, _ = line.split("\t")
                 name = self._mapping.get(name, name)
                 if name not in self._contigs:
                     # Excluding contigs is allowed
                     continue
 
-=======
-                name, size, hits, _ = line.split("\t")
-                name = contig_name_to_plink_name(name)
-                if name is None or not (name.isdigit() or name == "X"):
-                    continue
-                elif name not in self._contigs:
-                    # Excluding contigs is allowed
-                    continue
-
-                if int(size) != self._contigs[name]["Size"]:
-                    raise NodeError(
-                        "Size mismatch between database and BAM; "
-                        "expected size %i, found %i for contig %r"
-                        % (int(size), self._contigs[name]["Size"], name)
-                    )
-
->>>>>>> 2c1f6056
                 row = {
                     "ID": name,
                     "Size": self._contigs[name]["Size"],
