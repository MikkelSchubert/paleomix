#!/usr/bin/python
#
# Copyright (c) 2012 Mikkel Schubert <MikkelSch@gmail.com>
#
# Permission is hereby granted, free of charge, to any person obtaining a copy
# of this software and associated documentation files (the "Software"), to deal
# in the Software without restriction, including without limitation the rights
# to use, copy, modify, merge, publish, distribute, sublicense, and/or sell
# copies of the Software, and to permit persons to whom the Software is
# furnished to do so, subject to the following conditions:
#
# The above copyright notice and this permission notice shall be included in
# all copies or substantial portions of the Software.
#
# THE SOFTWARE IS PROVIDED "AS IS", WITHOUT WARRANTY OF ANY KIND, EXPRESS OR
# IMPLIED, INCLUDING BUT NOT LIMITED TO THE WARRANTIES OF MERCHANTABILITY,
# FITNESS FOR A PARTICULAR PURPOSE AND NONINFRINGEMENT. IN NO EVENT SHALL THE
# AUTHORS OR COPYRIGHT HOLDERS BE LIABLE FOR ANY CLAIM, DAMAGES OR OTHER
# LIABILITY, WHETHER IN AN ACTION OF CONTRACT, TORT OR OTHERWISE, ARISING FROM,
# OUT OF OR IN CONNECTION WITH THE SOFTWARE OR THE USE OR OTHER DEALINGS IN THE
# SOFTWARE.
#
import os

import paleomix
import paleomix.resources

from paleomix.node import Node

import paleomix.common.fileutils as fileutils

import paleomix.tools.zonkey.parts.admixture as admixture

from paleomix.tools.zonkey.parts.report import AnalysisReport


class SummaryNode(Node):
    def __init__(self, config, dependencies=()):
        self._root = config.destination
        self._data = config.database
        self._samples = config.samples
        self._sample_keys = list(self._samples.keys())

        input_files = set()
        self._reports = {}
        for sample, info in self._samples.items():
            report = AnalysisReport(
                config=config,
                root=os.path.join(self._root, sample),
                has_nuc="Nuc" in info["Files"],
                has_mt="Mito" in info["Files"],
            )

            input_files.update(report.input_files())
            self._reports[sample] = report

        output_prefix = os.path.join(self._root, "summary")
        Node.__init__(
            self,
            description="<SummaryReport -> %r>" % (output_prefix + ".html",),
            input_files=input_files,
            output_files=(output_prefix + ".html", output_prefix + ".css"),
            dependencies=dependencies,
        )

    def _run(self, _config, temp):
        with open(os.path.join(temp, "summary.html"), "w") as output_handle:
            menu_entries = self._build_sidemenu()
            html_header = _HTML_HEADER.format(
                Version=paleomix.__version__, MenuEntries=menu_entries
            )
            output_handle.write(html_header)

            for sample in sorted(self._samples):
                self._write_sample_overview(output_handle, sample)

            output_handle.write(_HTML_FOOTER)

    def _teardown(self, config, temp):
        fileutils.make_dirs(self._root)

        fileutils.move_file(
            os.path.join(temp, "summary.html"), os.path.join(self._root, "summary.html")
        )

        css_path = paleomix.resources.report("zonkey", "report.css")
        fileutils.copy_file(css_path, os.path.join(self._root, "summary.css"))

    def _build_sidemenu(self):
        lines = []
        for sample in sorted(self._samples):
            lines.append('        <a href="#sample_{0}">{0}</a>'.format(sample))
        return "\n".join(lines)

    def _write_sample_overview(self, handle, sample):
        info = self._samples[sample]
        sample_idx = self._sample_keys.index(sample)

        admixture = "&nbsp;"
        if "Nuc" in info["Files"]:
            admixture = self._read_admixture_results(sample)

        handle.write(_SAMPLE_HEADER.format(sample=sample, admixture=admixture))

        handle.write("""<ul id="tabs">""")
        handle.write(
            _SAMPLE_TAB_SELECTED.format(sample_idx=sample_idx, page=1, title="Overview")
        )
        handle.write(
            _SAMPLE_TAB.format(sample_idx=sample_idx, page=2, title="Sample Data")
        )

        if "Nuc" in info["Files"]:
            handle.write(
                _SAMPLE_TAB.format(sample_idx=sample_idx, page=3, title="PCA Plots")
            )
            handle.write(
                _SAMPLE_TAB.format(sample_idx=sample_idx, page=4, title="Treemix Plots")
            )

        if "Mito" in info["Files"]:
            handle.write(
                _SAMPLE_TAB.format(
                    sample_idx=sample_idx, page=5, title="Mitochondrial Phylogeny"
                )
            )

        handle.write("""</ul>""")

        self._write_overview(handle, sample, sample_idx)

        if "Nuc" in info["Files"]:
            handle.write(_SAMPLE_PAGE_PCA.format(sample=sample, sample_idx=sample_idx))
            handle.write(
                _SAMPLE_PAGE_TREEMIX.format(sample=sample, sample_idx=sample_idx)
            )

        if "Mito" in info["Files"]:
            handle.write(
                _SAMPLE_PAGE_MITO_PHYLO.format(sample=sample, sample_idx=sample_idx)
            )

        handle.write(_SAMPLE_FOOTER)

    def _write_overview(
        self, output_handle, sample, sample_idx, cutoff=admixture.CUTOFF
    ):
        info = self._samples[sample]
        report = self._reports[sample]

        n_tests = 4
        n_pos_tests = 0

        if "Nuc" in info["Files"]:

            for postfix in ("incl_ts", "excl_ts"):
                admix_root = os.path.join(self._root, sample, "results", "admixture")

<<<<<<< HEAD
                for k_groups in sorted(self._data.groups):
                    filename = os.path.join(admix_root, "%s.%i.Q" % (postfix,
                                                                     k_groups))
=======
                for k_groups in (2, 3):
                    filename = os.path.join(admix_root, "%s.%i.Q" % (postfix, k_groups))
>>>>>>> 2c1f6056

                    result = admixture.read_admixture_results(
                        filename, self._data, k_groups
                    )

                    if sum(value >= cutoff for _, value in result) > 1:
                        n_pos_tests += 1

            if n_pos_tests:
                tmpl = _SAMPLE_OVERVIEW_INCL_NUCL_POSITIVE
            else:
                tmpl = _SAMPLE_OVERVIEW_INCL_NUCL_NEGATIVE
        else:
            tmpl = _SAMPLE_OVERVIEW_EXCL_NUCL

        output_handle.write(
            tmpl.format(sample_idx=sample_idx, n_tests=n_tests, n_pos_tests=n_pos_tests)
        )
        output_handle.write(_SAMPLE_OVERVIEW_FOOTER.format(sample=sample))

        output_handle.write(_SAMPLE_DATA_HEADER.format(sample_idx=sample_idx))

        if "Nuc" in info["Files"]:
            summary = report.snp_summary()
            output_handle.write(_SAMPLE_DATA_NUCLEAR % summary)

        if "Mito" in info["Files"]:
            summary = report.mito_summary()
            output_handle.write(_SAMPLE_DATA_MITOCHONDRIA % summary)

        output_handle.write(_SAMPLE_DATA_FOOTER)

    def _read_admixture_results(self, sample, cutoff=admixture.CUTOFF):
        lines = []
        lines.append(
            '<table summary="{} {}" style="width:125px;">'.format(
                "Admixture overview for sample", sample.replace('"', "")
            )
        )
        lines.append("<tr>")
        for postfix in ("incl_ts", "excl_ts"):
            admix_root = os.path.join(self._root, sample, "results", "admixture")

            for k_groups in sorted(self._data.groups):
                filename = os.path.join(admix_root, "%s.%i.Q" % (postfix, k_groups))

                lines.append("<td>")
                try:
                    ancestral_groups = admixture.read_admixture_results(
                        filename, self._data, k_groups, cutoff
                    )
                    lines.extend(
                        self._build_admixture_figure(
                            [value for _, value in ancestral_groups]
                        )
                    )
                except admixture.AdmixtureError:
                    lines.append('<div style="height:100px;background:gray"></div>')
                lines.append("</td>")
        lines.append("</tr>")
        lines.append("</table>\n")

        return "\n".join(lines)

    @classmethod
    def _build_admixture_figure(cls, fractions, max_height=100):
        lines = []
        if len(fractions) == 2:
            colors = ("red", "green")
        elif len(fractions) == 3:
            colors = ("red", "green", "blue")
        else:
            raise RuntimeError("Unexpected number of fractions: %r" % (fractions,))

        values = [value for value in fractions if value >= admixture.CUTOFF]

        tmpl = " " * 18 + '<div style="height:{}px;background:{}"></div>'
        for index, value in enumerate(values):
            height = round((float(value) / sum(values)) * max_height)
            lines.append(tmpl.format(height, colors[index]))

        return lines


###############################################################################

_TS_LABELS = {"incl_ts": "Including transitions", "excl_ts": "Excluding transitions"}


###############################################################################

_HTML_HEADER = """<!DOCTYPE html PUBLIC "-//W3C//DTD XHTML 1.0 Transitional//EN" "http://www.w3.org/TR/xhtml1/DTD/xhtml1-transitional.dtd">
<html xmlns="http://www.w3.org/1999/xhtml">
<head>
    <title>PALEOMIX Zonkey v{Version}</title>
    <meta http-equiv="Content-Type" content="text/html; charset=iso-8859-1" />
    <link href="summary.css" rel="stylesheet" type="text/css" />

    <script type="text/javascript">
        function selectTab(sample, page) {{
            for (var i = 1; i <= 5; ++i) {{
                elem_id = "sample" + sample.toString() + ".link" + i.toString()

                var elem = document.getElementById(elem_id);
                if (elem) {{
                    elem.className = (i == page) ? 'selected' : '';
                }}

                elem_id = "sample" + sample.toString() + ".page" + i.toString()
                var elem = document.getElementById(elem_id);
                if (elem) {{
                    if (i == page) {{
                        if (page == 1) {{
                            elem.className = 'tabContent small';
                        }} else {{
                            elem.className = 'tabContent';
                        }}
                    }} else {{
                        elem.className = 'tabContent hide';
                    }}
                }}
            }}
        }}
    </script>
</head>
<body>
  <a name="top" id="top"></a>
  <center>
    <div id="header">
      <h1>PALEOMIX Zonkey {Version}</h1>
      <h2>A pipeline for detection of F1 hybrids in equids.</h2>
    </div>

    <div id="content" style="width:1050px;">
      <p class="introduction">
        Schubert M, Ermini L, Sarkissian CD, J&oacute;nsson H, Ginolhac A,
        Schaefer R, Martin MD, Fern&aacute;ndez R, Kircher M, McCue M,
        Willerslev E, and Orlando L. "<strong>Characterization of ancient and
        modern genomes by SNP detection and phylogenomic and metagenomic
        analysis using PALEOMIX</strong>". Nat Protoc. 2014 May;9(5):1056-82.
        doi:<a href="https://doi.org/10.1038/nprot.2014.063">
            10.1038/nprot.2014.063
        </a>.
        Epub 2014 Apr 10. PubMed PMID:
        <a href="http://www.ncbi.nlm.nih.gov/pubmed/24722405">24722405</a>.
      </p>
      <div id="sidebar">
        <h1>Contents</h1>
        <div class="submenu">
          <a href="#">Top</a>
          <a href="#intro">Introduction</a>
          {MenuEntries}
        </div>
      </div>
      <div id="mainbar">
        <h1><a name="introduction" id="introduction"></a>Introduction</h1>
        <div>
          <div>
            The Zonkey Pipeline is a easy-to-use pipeline designed for the
            analyses of low-coverage, ancient DNA derived from historical
            equid samples, with the purpose of determining the species of
            the sample, as well as determining possible hybridization between
            horses, zebras, and asses. This is accomplished by comparing one
            or more samples aligned against the <em>Equus caballus</em> 2.0
            reference sequence with a reference panel of modern equids,
            including wild and domesticated equids.
          </div>
          <br/>
          <div>
            For more information, please refer to the
            <a href="http://paleomix.readthedocs.org/en/latest/zonkey_pipeline/index.html">
              the documentation for the Zonkey pipeline
            </a>
            or
            <a href="http://paleomix.readthedocs.org/en/latest/">
              the documentation for the PALEOMIX pipeline,
            </a>
            on which the Zonkey pipeline is based.
          </div>
        </div>
        <h1><a name="samples" id="samples"></a>Sample Overview</h1>
"""  # noqa: E501


_SAMPLE_HEADER = """
    <h2 style="margin: 0px; padding: 0px;">
      <a name="sample_{sample}" id="sample_{sample}"
         href="{sample}/report.html">{sample}</a>
    </h2>

    <table style="margin: 0px; padding: 0px;">
      <tr>
        <td style="width:150px; vertical-align:top; padding-top:20px;">
{admixture}
        </td>
        <td>
"""

_SAMPLE_FOOTER = """
        </td>
      </tr>
    </table>
"""

_SAMPLE_TAB_SELECTED = """
      <li>
        <a id="sample{sample_idx}.link{page}"
           href="javascript:selectTab({sample_idx}, {page});"
           class="selected">{title}</a>
      </li>
"""

_SAMPLE_TAB = """
      <li>
        <a id="sample{sample_idx}.link{page}"
           href="javascript:selectTab({sample_idx}, {page});">{title}</a>
      </li>
"""


_SAMPLE_OVERVIEW_INCL_NUCL_POSITIVE = """
    <div class="tabContent small" id="sample{sample_idx}.page1">
      <div>
        Possible admixture detected in {n_pos_tests} of {n_tests} tests.
      </div>
"""


_SAMPLE_OVERVIEW_INCL_NUCL_NEGATIVE = """
    <div class="tabContent small" id="sample{sample_idx}.page1">
      <div>
        No admixture detected in nuclear genome.
      </div>
"""


_SAMPLE_OVERVIEW_EXCL_NUCL = """
    <div class="tabContent small" id="sample{sample_idx}.page1">
      <div>
        Nuclear BAM not provided; no admixture were tests perfomed.
      </div>
"""


_SAMPLE_OVERVIEW_FOOTER = """
      <div style="text-align:center;">
          <a href="{sample}/report.html">(Click here for the full report)</a>
      </div>
    </div>
"""


_SAMPLE_DATA_HEADER = """
    <div class="tabContent hide" id="sample{sample_idx}.page2">
      <ul>
"""


_SAMPLE_DATA_NUCLEAR = """
      <strong>Nuclear report:</strong>
      <ul>
        <li>BAM file: <em>%(filename)s</em></li>
        <li>Number of SNPs used (incl. transitions):
            <em>%(n_sites_incl_ts)s</em></li>
        <li>Number of SNPs used (excl. transitions):
            <em>%(n_sites_excl_ts)s</em></li>
      </ul>

      <br>
"""


_SAMPLE_DATA_MITOCHONDRIA = """
      <strong>Mitochondrial report:</strong>
      <ul>
        <li>BAM file: <em>%(filename)s</em></li>
        <li>Percentage of sites covered: <em>%(covered_pct)s</em></li>
        <li>Mean coverage per site: <em>%(mean_coverage)s</em></li>
      </ul>
"""


_SAMPLE_DATA_FOOTER = """
      </ul>
    </div>
"""


_SAMPLE_PAGE_PCA = """
    <div class="tabContent hide" id="sample{sample_idx}.page3">
      <table>
        <tr style="background-color:#f1f0ee">
          <td style="text-align: center;">
            <div class="thumbnail">
              <strong>Including transitions</strong>

              <div class="image">
                <a href="{sample}/figures/pca/incl_ts.pdf">
                  <img style="width:13em"
                       src="{sample}/figures/pca/incl_ts.png"
                       alt="PCA plot for {sample}, including transitions."/>
                </a>
              </div>
            </div>
          </td>
          <td style="text-align: center;">
            <div class="thumbnail">
              <strong>Excluding transitions</strong>
              <div class="image">
                <a href="{sample}/figures/pca/excl_ts.pdf">
                  <img style="width:13em"
                       src="{sample}/figures/pca/excl_ts.png"
                       alt="PCA plot for {sample}, excluding transitions."/>
                </a>
              </div>
            </div>
          </td>
        </tr>
      </table>
    </div>
"""


_SAMPLE_PAGE_TREEMIX = """
    <div class="tabContent hide" id="sample{sample_idx}.page4">
      <table>
        <tr style="background-color:#f1f0ee">
          <td style="text-align: center;">
            <div class="thumbnail">
              <strong>Including transitions</strong>
              <div class="image">
                <a href="{sample}/figures/treemix/incl_ts_1_tree.pdf">
                  <img style="width:13em"
                       src="{sample}/figures/treemix/incl_ts_1_tree.png"
                       alt="Treemix plot for {sample}, including transitions,
                            with one migration edge."/>
                </a>
              </div>
            </div>
          </td>
          <td style="text-align: center;">
            <div class="thumbnail">
              <strong>Excluding transitions</strong>
              <div class="image">
                <a href="{sample}/figures/treemix/excl_ts_1_tree.pdf">
                  <img style="width:13em"
                       src="{sample}/figures/treemix/excl_ts_1_tree.png"
                       alt="Treemix plot for {sample}, excluding transitions,
                            with one migration edge."></img>
                </a>
              </div>
            </div>
          </td>
        </tr>
      </table>
    </div>
"""


_SAMPLE_PAGE_MITO_PHYLO = """
    <div class="tabContent hide" id="sample{sample_idx}.page5">
      <div class="thumbnail" style="text-align: center;">
        <div class="image">
          <a href="{sample}/figures/mitochondria/mito_phylo.pdf">
            <img style="width:15em"
                 src="{sample}/figures/mitochondria/mito_phylo.png"
                 alt="Mitochondrial phylogeny for {sample}."/>
          </a>
        </div>
      </div>
    </div>
"""


_HTML_FOOTER = """
      </div>
    </div>
    <div id="footer">
        This report is based on the PLAIN 1.0 design by
        <a href="http://www.sixshootermedia.com/">6ix Shooter Media</a>,
        Creative Commons license.<br/>
    </div>
  </center>
</body>
</html>
"""<|MERGE_RESOLUTION|>--- conflicted
+++ resolved
@@ -156,14 +156,8 @@
             for postfix in ("incl_ts", "excl_ts"):
                 admix_root = os.path.join(self._root, sample, "results", "admixture")
 
-<<<<<<< HEAD
                 for k_groups in sorted(self._data.groups):
-                    filename = os.path.join(admix_root, "%s.%i.Q" % (postfix,
-                                                                     k_groups))
-=======
-                for k_groups in (2, 3):
                     filename = os.path.join(admix_root, "%s.%i.Q" % (postfix, k_groups))
->>>>>>> 2c1f6056
 
                     result = admixture.read_admixture_results(
                         filename, self._data, k_groups
