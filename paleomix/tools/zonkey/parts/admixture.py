--- conflicted
+++ resolved
@@ -155,23 +155,12 @@
 
 def _admixture_validate_ancestral_groups(data, table, k_groups, cutoff):
     groups = collections.defaultdict(dict)
-<<<<<<< HEAD
-    for sample, row in table.iteritems():
+    for sample, row in table.items():
         group = data.groups[k_groups].get(sample)
         if group is not None:
             for index, value in enumerate(row):
                 if value >= cutoff:
                     groups[group][index] = True
-=======
-    for sample, row in table.items():
-        if sample not in data.samples:
-            continue
-
-        group = data.samples[sample][key]
-        for index, value in enumerate(row):
-            if value >= cutoff:
-                groups[group][index] = True
->>>>>>> 2c1f6056
 
     mixed_groups = []
     for group, memberships in sorted(groups.items()):
