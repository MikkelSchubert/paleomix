--- conflicted
+++ resolved
@@ -52,27 +52,16 @@
     def _run(self, config, temp):
         (output_file,) = self.output_files
         samples = self._samples
-<<<<<<< HEAD
 
         group = self._groups[max(self._groups)]
         group_colors = dict(zip(sorted(set(group.values())), _DEFAULT_COLORS))
-=======
-        groups = set(sample["Group(3)"] for sample in samples.values())
-        colors = dict(zip(groups, _DEFAULT_COLORS))
->>>>>>> 2c1f6056
 
         with open(fileutils.reroot_path(temp, output_file), "w") as handle:
             handle.write("Name\tGroup\tColor\n")
 
-<<<<<<< HEAD
             for sample_name in sorted(samples):
                 group_name = group[sample_name]
                 group_color = group_colors[group_name]
-=======
-            for name, sample in sorted(samples.items()):
-                group = sample["Group(3)"]
-                color = colors[group]
->>>>>>> 2c1f6056
 
                 handle.write("%s\t%s\t%s\n" % (sample_name, group_name, group_color))
 
