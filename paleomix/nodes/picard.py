#!/usr/bin/python
#
# Copyright (c) 2012 Mikkel Schubert <MikkelSch@gmail.com>
#
# Permission is hereby granted, free of charge, to any person obtaining a copy
# of this software and associated documentation files (the "Software"), to deal
# in the Software without restriction, including without limitation the rights
# to use, copy, modify, merge, publish, distribute, sublicense, and/or sell
# copies of the Software, and to permit persons to whom the Software is
# furnished to do so, subject to the following conditions:
#
# The above copyright notice and this permission notice shall be included in
# all copies or substantial portions of the Software.
#
# THE SOFTWARE IS PROVIDED "AS IS", WITHOUT WARRANTY OF ANY KIND, EXPRESS OR
# IMPLIED, INCLUDING BUT NOT LIMITED TO THE WARRANTIES OF MERCHANTABILITY,
# FITNESS FOR A PARTICULAR PURPOSE AND NONINFRINGEMENT. IN NO EVENT SHALL THE
# AUTHORS OR COPYRIGHT HOLDERS BE LIABLE FOR ANY CLAIM, DAMAGES OR OTHER
# LIABILITY, WHETHER IN AN ACTION OF CONTRACT, TORT OR OTHERWISE, ARISING FROM,
# OUT OF OR IN CONNECTION WITH THE SOFTWARE OR THE USE OR OTHER DEALINGS IN THE
# SOFTWARE.
#
import os
import getpass

from paleomix.node import CommandNode
from paleomix.atomiccmd.builder import AtomicJavaCmdBuilder
from paleomix.atomiccmd.sets import ParallelCmds
from paleomix.common.fileutils import swap_ext, try_rmtree, reroot_path, describe_files
from paleomix.common.utilities import safe_coerce_to_tuple
import paleomix.common.versions as versions
import paleomix.common.system


class PicardNode(CommandNode):
    """Base class for nodes using Picard Tools; adds an additional cleanup
    step, in order to allow the jars to be run using the same temporary folder
    as any other commands associated with the node. This is nessesary as some
    Picard tools create a large number of temporary files, leading to potential
    performance issues if these are located in the same folder.
    """

    def _teardown(self, config, temp):
        # Picard creates a folder named after the user in the temp-root
        try_rmtree(os.path.join(temp, getpass.getuser()))
        # Some JREs may create a folder for temporary performance counters
        try_rmtree(os.path.join(temp, "hsperfdata_" + getpass.getuser()))

        CommandNode._teardown(self, config, temp)


class ValidateBAMNode(PicardNode):
<<<<<<< HEAD
    def __init__(self, config, input_bam, input_index=None, output_log=None,
                 ignored_checks=(), big_genome_mode=False, dependencies=()):
=======
    def __init__(
        self,
        config,
        input_bam,
        input_index=None,
        output_log=None,
        ignored_checks=(),
        dependencies=(),
    ):
>>>>>>> 2c1f6056
        builder = picard_command(config, "ValidateSamFile")
        _set_max_open_files(builder, "MAX_OPEN_TEMP_FILES")

        if True or big_genome_mode:
            self._configure_for_big_genome(config, builder)

        builder.set_option("I", "%(IN_BAM)s", sep="=")
        for check in ignored_checks:
            builder.add_option("IGNORE", check, sep="=")

        output_log = output_log or swap_ext(input_bam, ".validated")
        builder.set_kwargs(
            IN_BAM=input_bam, IN_INDEX=input_index, OUT_STDOUT=output_log
        )

        description = "<Validate BAM: '%s'>" % (input_bam,)
        PicardNode.__init__(
            self,
            command=builder.finalize(),
            description=description,
            dependencies=dependencies,
        )

    @staticmethod
    def _configure_for_big_genome(config, builder):
        # CSI uses a different method for assigning BINs to records, which
        # Picard currently does not support.
        builder.add_option("IGNORE", "INVALID_INDEXING_BIN", sep="=")

        jar_path = os.path.join(config.jar_root, _PICARD_JAR)
        version_check = _PICARD_VERSION_CACHE[jar_path]

        try:
            if version_check.version >= (2, 19, 0):
                # Useless warning, as we do not build BAI indexes for large genomes
                builder.add_option("IGNORE", "REF_SEQ_TOO_LONG_FOR_BAI", sep="=")
        except versions.VersionRequirementError:
            pass  # Ignored here, handled elsewhere


class BuildSequenceDictNode(PicardNode):
    def __init__(self, config, reference, dependencies=()):
        self._in_reference = os.path.abspath(reference)

        builder = picard_command(config, "CreateSequenceDictionary")

        builder.set_option("R", "%(TEMP_OUT_REF)s", sep="=")
        builder.set_option("O", "%(OUT_DICT)s", sep="=")
        builder.set_kwargs(
            IN_REFERENCE=reference,
            TEMP_OUT_REF=os.path.basename(reference),
            OUT_DICT=swap_ext(reference, ".dict"),
        )

        description = "<SequenceDictionary: '%s'>" % (reference,)

        PicardNode.__init__(
            self,
            command=builder.finalize(),
            description=description,
            dependencies=dependencies,
        )

    def _setup(self, _config, temp):
        # Ensure that Picard CreateSequenceDict cannot reuse any existing
        # sequence dictionaries, if the underlying files have changed.
        os.symlink(self._in_reference, reroot_path(temp, self._in_reference))


class MarkDuplicatesNode(PicardNode):
    def __init__(
        self,
        config,
        input_bams,
        output_bam,
        output_metrics=None,
        keep_dupes=False,
        dependencies=(),
    ):
        params = picard_command(config, "MarkDuplicates")
        _set_max_open_files(params, "MAX_FILE_HANDLES")

        params.set_option("OUTPUT", "%(OUT_BAM)s", sep="=")
        params.set_option("METRICS_FILE", "%(OUT_METRICS)s", sep="=")
        # Validation is mostly left to manual ValidateSamFile runs; required
        # because .csi indexed BAM records can have "invalid" bins.
        params.set_option("VALIDATION_STRINGENCY", "LENIENT", sep="=")
        params.add_multiple_options("I", input_bams, sep="=")

        if not keep_dupes:
            # Remove duplicates from output by default to save disk-space
            params.set_option("REMOVE_DUPLICATES", "True", sep="=", fixed=False)

        output_metrics = output_metrics or swap_ext(output_bam, ".metrics")
        params.set_kwargs(OUT_BAM=output_bam, OUT_METRICS=output_metrics)

        description = "<MarkDuplicates: %s>" % (describe_files(input_bams),)
        PicardNode.__init__(
            self,
            command=params.finalize(),
            description=description,
            dependencies=dependencies,
        )


class MergeSamFilesNode(PicardNode):
    def __init__(self, config, input_bams, output_bam, dependencies=()):
        builder = picard_command(config, "MergeSamFiles")
        builder.set_option("OUTPUT", "%(OUT_BAM)s", sep="=")
        builder.set_option("SO", "coordinate", sep="=")
        # Validation is mostly left to manual ValidateSamFile runs; required
        # because .csi indexed BAM records can have "invalid" bins.
        builder.set_option("VALIDATION_STRINGENCY", "LENIENT", sep="=")
        builder.add_multiple_options("I", input_bams, sep="=")

        builder.set_kwargs(OUT_BAM=output_bam)
        description = "<Merge BAMs: %i file(s) -> '%s'>" % (len(input_bams), output_bam)
        PicardNode.__init__(
            self,
            command=builder.finalize(),
            description=description,
            dependencies=dependencies,
        )


class MultiBAMInputNode(CommandNode):
    PIPE_FILE = "input.bam"

    def __init__(
        self,
        config,
        input_bams,
        command,
        index_format=None,
        description=None,
        threads=1,
        dependencies=(),
    ):
        self._input_bams = safe_coerce_to_tuple(input_bams)
        self._index_format = index_format

        if not self._input_bams:
            raise ValueError("No input BAM files specified!")
        elif len(self._input_bams) > 1 and index_format:
            raise ValueError("BAM index cannot be required for > 1 file")
        elif index_format not in (None, ".bai", ".csi"):
            raise ValueError("Unknown index format %r" % (index_format,))

        if len(self._input_bams) > 1:
            merge = picard_command(config, "MergeSamFiles")
            merge.set_option("SO", "coordinate", sep="=")
            merge.set_option("COMPRESSION_LEVEL", 0, sep="=")
            merge.set_option("OUTPUT", "%(TEMP_OUT_BAM)s", sep="=")
            # Validation is mostly left to manual ValidateSamFile runs; this
            # is because .csi indexed BAM records can have "invalid" bins.
            merge.set_option("VALIDATION_STRINGENCY", "LENIENT", sep="=")
            merge.add_multiple_options("I", input_bams, sep="=")

            merge.set_kwargs(TEMP_OUT_BAM=self.PIPE_FILE)

            command = ParallelCmds([merge.finalize(), command])

        CommandNode.__init__(
            self,
            command=command,
            description=description,
            threads=threads,
            dependencies=dependencies,
        )

    def _setup(self, config, temp):
        CommandNode._setup(self, config, temp)

        pipe_fname = os.path.join(temp, self.PIPE_FILE)
        if len(self._input_bams) > 1:
            os.mkfifo(pipe_fname)
        else:
            source_fname = os.path.abspath(self._input_bams[0])
            os.symlink(source_fname, pipe_fname)

            if self._index_format:
                os.symlink(
                    swap_ext(source_fname, self._index_format),
                    swap_ext(pipe_fname, self._index_format),
                )

    def _teardown(self, config, temp):
        os.remove(os.path.join(temp, self.PIPE_FILE))
        if self._index_format:
            os.remove(os.path.join(temp, swap_ext(self.PIPE_FILE, self._index_format)))

        CommandNode._teardown(self, config, temp)


###############################################################################

_PICARD_JAR = "picard.jar"
_PICARD_VERSION_CACHE = {}


def picard_command(config, command):
    """Returns basic AtomicJavaCmdBuilder for Picard tools commands."""
    jar_path = os.path.join(config.jar_root, _PICARD_JAR)

    if jar_path not in _PICARD_VERSION_CACHE:
        params = AtomicJavaCmdBuilder(
            jar_path, temp_root=config.temp_root, jre_options=config.jre_options
        )

        # Arbitrary command, since just '--version' does not work
        params.set_option("MarkDuplicates")
        params.set_option("--version")

        requirement = versions.Requirement(
            call=params.finalized_call,
            name="Picard tools",
            search=r"\b(\d+)\.(\d+)\.\d+",
            checks=versions.GE(1, 137),
        )
        _PICARD_VERSION_CACHE[jar_path] = requirement

    version = _PICARD_VERSION_CACHE[jar_path]
<<<<<<< HEAD
    params = AtomicJavaCmdBuilder(jar_path,
                                  temp_root=config.temp_root,
                                  jre_options=config.jre_options,
                                  CHECK_JAR=version,
                                  set_cwd=True)
=======
    params = AtomicJavaCmdBuilder(
        jar_path,
        temp_root=config.temp_root,
        jre_options=config.jre_options,
        CHECK_JAR=version,
    )
>>>>>>> 2c1f6056
    params.set_option(command)

    return params


# Fraction of per-process max open files to use
_FRAC_MAX_OPEN_FILES = 0.95
# Default maximum number of open temporary files used by Picard
_DEFAULT_MAX_OPEN_FILES = 8000


def _set_max_open_files(params, key):
    """Sets the maximum number of open files a picard process
    should use, at most. Conservatively lowered than the actual
    ulimit.
    """
    max_open_files = paleomix.common.system.get_max_open_files()
    if max_open_files:
        max_open_files = int(max_open_files * _FRAC_MAX_OPEN_FILES)

        if max_open_files < _DEFAULT_MAX_OPEN_FILES:
            params.set_option(key, max_open_files, sep="=")<|MERGE_RESOLUTION|>--- conflicted
+++ resolved
@@ -50,10 +50,6 @@
 
 
 class ValidateBAMNode(PicardNode):
-<<<<<<< HEAD
-    def __init__(self, config, input_bam, input_index=None, output_log=None,
-                 ignored_checks=(), big_genome_mode=False, dependencies=()):
-=======
     def __init__(
         self,
         config,
@@ -61,9 +57,9 @@
         input_index=None,
         output_log=None,
         ignored_checks=(),
+        big_genome_mode=False,
         dependencies=(),
     ):
->>>>>>> 2c1f6056
         builder = picard_command(config, "ValidateSamFile")
         _set_max_open_files(builder, "MAX_OPEN_TEMP_FILES")
 
@@ -286,20 +282,13 @@
         _PICARD_VERSION_CACHE[jar_path] = requirement
 
     version = _PICARD_VERSION_CACHE[jar_path]
-<<<<<<< HEAD
-    params = AtomicJavaCmdBuilder(jar_path,
-                                  temp_root=config.temp_root,
-                                  jre_options=config.jre_options,
-                                  CHECK_JAR=version,
-                                  set_cwd=True)
-=======
     params = AtomicJavaCmdBuilder(
         jar_path,
         temp_root=config.temp_root,
         jre_options=config.jre_options,
         CHECK_JAR=version,
+        set_cwd=True,
     )
->>>>>>> 2c1f6056
     params.set_option(command)
 
     return params
