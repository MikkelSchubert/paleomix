#!/usr/bin/python
#
# Copyright (c) 2012 Mikkel Schubert <MSchubert@snm.ku.dk>
#
# Permission is hereby granted, free of charge, to any person obtaining a copy
# of this software and associated documentation files (the "Software"), to deal
# in the Software without restriction, including without limitation the rights
# to use, copy, modify, merge, publish, distribute, sublicense, and/or sell
# copies of the Software, and to permit persons to whom the Software is
# furnished to do so, subject to the following conditions:
#
# The above copyright notice and this permission notice shall be included in
# all copies or substantial portions of the Software.
#
# THE SOFTWARE IS PROVIDED "AS IS", WITHOUT WARRANTY OF ANY KIND, EXPRESS OR
# IMPLIED, INCLUDING BUT NOT LIMITED TO THE WARRANTIES OF MERCHANTABILITY,
# FITNESS FOR A PARTICULAR PURPOSE AND NONINFRINGEMENT. IN NO EVENT SHALL THE
# AUTHORS OR COPYRIGHT HOLDERS BE LIABLE FOR ANY CLAIM, DAMAGES OR OTHER
# LIABILITY, WHETHER IN AN ACTION OF CONTRACT, TORT OR OTHERWISE, ARISING FROM,
# OUT OF OR IN CONNECTION WITH THE SOFTWARE OR THE USE OR OTHER DEALINGS IN THE
# SOFTWARE.
#
import os
import sys
import argparse
import collections

import pysam

import pypeline.common.system

from pypeline.common.fileutils import \
    swap_ext
from pypeline.common.bedtools import \
    sort_bed_by_bamfile, \
    read_bed_file


class BAMStatsError(RuntimeError):
    pass


def collect_readgroups(args, handle):
    if args.ignore_readgroups:
        return {None: {"SM": "<NA>", "LB": "<NA>"}}

    readgroups = {}
    for readgroup in handle.header.get("RG", ()):
        key_id = readgroup["ID"]
        sample = readgroup["SM"]
        library = readgroup["LB"]

        readgroups[key_id] = {"SM": sample, "LB": library}
    return readgroups


def collect_references(args, handle):
    if args.regions:
        lengths = collections.defaultdict(int)
        for region in args.regions:
            lengths[region.name] += region.end - region.start

        lengths = dict(lengths)
    elif handle.nreferences <= args.max_contigs:
        lengths = dict(zip(handle.references, handle.lengths))
    else:
        lengths = {"<Genome>": sum(handle.lengths)}

    return lengths


def collect_bed_regions(filename):
    regions = []
    for record in read_bed_file(filename):
        if len(record) < 4:
            record.name = "%s*" % (record.contig,)

        regions.append(record)

    return regions


def parse_arguments(argv, ext):
    parser = argparse.ArgumentParser(prog="paleomix %s" % (ext.strip("."),))

    parser.add_argument("infile", metavar="BAM",
                        help="Filename of a sorted BAM file. If set to '-' "
                             "the file is read from STDIN.")
    parser.add_argument("outfile", metavar="OUTPUT", nargs='?',
                        help="Filename of output table; defaults to name of "
<<<<<<< HEAD
                             "the input BAM with a '%s' extension. If "
                             "set to '-' the table is printed to STDOUT."
                             % (ext,))
=======
                             "the input BAM with a %r extension. If "
                             "set to '-' the table is printed to STDOUT." % ext)
>>>>>>> 1bfede23
    parser.add_argument("--target-name", default=None,
                        help="Name used for 'Target' column; defaults to the "
                             "filename of the BAM file.")
    parser.add_argument("--regions-file", default=None, dest="regions_fpath",
                        help="BED file containing regions of interest; %s "
                             "is calculated only for these grouping by the "
                             "name used in the BED file, or the contig name "
                             "if no name has been specified for a record." % (ext.strip("."),))
    parser.add_argument('--max-contigs', default=100, type=int,
                        help="The maximum number of contigs allowed in a BAM "
                             "file. If this number is exceeded, the entire "
                             "set of contigs is aggregated into one pseudo-"
                             "contig named '<Genome>'. This is done to "
                             "limit table sizes [default: %(default)s]")
    parser.add_argument('--ignore-readgroups',
                        default=False, action="store_true",
                        help="Ignore readgroup information in reads, and only "
                             "provide aggregated statistics; this is required "
                             "if readgroup information is missing or partial "
                             "[default: %(default)s]")
    parser.add_argument('--overwrite-output',
                        default=False, action="store_true",
                        help="Overwrite output file if it it exists; by "
                             "default, the script will terminate if the file "
                             "already exists.")

    args = parser.parse_args(argv)
    if not args.outfile:
        args.outfile = swap_ext(args.infile, ext)

    if args.ignore_readgroups:
        args.get_readgroup_func = _get_readgroup_ignored
    else:
        args.get_readgroup_func = _get_readgroup

    if not args.target_name:
        if args.infile == "-":
            args.target_name = "<STDIN>"
        else:
            args.target_name = os.path.basename(args.infile)

    if os.path.exists(args.outfile) and not args.overwrite_output:
        parser.error("Destination filename already exists (%r); use option "
                     "--overwrite-output to allow overwriting of this file."
                     % (args.outfile,))

    return args


def main_wrapper(process_func, argv, ext):
    args = parse_arguments(argv, ext)
    args.regions = None
    if args.regions_fpath:
        args.regions = collect_bed_regions(args.regions_fpath)

    sys.stderr.write("Opening %r\n" % (args.infile,))
    with pysam.Samfile(args.infile) as handle:
        sort_bed_by_bamfile(handle, args.regions)
        return process_func(handle, args)


def _get_readgroup(record):
    try:
        return record.opt("RG")
    except KeyError:
        raise BAMStatsError("Record lacks readgroup tag ('RG'), use of "
                            "--ignore-readgroups is required to process this"
                            "file.\n    Record = %r" % (record.qname,))


def _get_readgroup_ignored(_):
    return None<|MERGE_RESOLUTION|>--- conflicted
+++ resolved
@@ -88,14 +88,9 @@
                              "the file is read from STDIN.")
     parser.add_argument("outfile", metavar="OUTPUT", nargs='?',
                         help="Filename of output table; defaults to name of "
-<<<<<<< HEAD
                              "the input BAM with a '%s' extension. If "
                              "set to '-' the table is printed to STDOUT."
                              % (ext,))
-=======
-                             "the input BAM with a %r extension. If "
-                             "set to '-' the table is printed to STDOUT." % ext)
->>>>>>> 1bfede23
     parser.add_argument("--target-name", default=None,
                         help="Name used for 'Target' column; defaults to the "
                              "filename of the BAM file.")
@@ -103,7 +98,8 @@
                         help="BED file containing regions of interest; %s "
                              "is calculated only for these grouping by the "
                              "name used in the BED file, or the contig name "
-                             "if no name has been specified for a record." % (ext.strip("."),))
+                             "if no name has been specified for a record."
+                             % (ext.strip("."),))
     parser.add_argument('--max-contigs', default=100, type=int,
                         help="The maximum number of contigs allowed in a BAM "
                              "file. If this number is exceeded, the entire "
